# -*- coding: utf-8 -*-
'''
    Author    : Huseyin BIYIK <husenbiyik at hotmail>
    Year      : 2016
    License   : GPL

    This program is free software: you can redistribute it and/or modify
    it under the terms of the GNU General Public License as published by
    the Free Software Foundation, either version 3 of the License, or
    (at your option) any later version.

    This program is distributed in the hope that it will be useful,
    but WITHOUT ANY WARRANTY; without even the implied warranty of
    MERCHANTABILITY or FITNESS FOR A PARTICULAR PURPOSE.  See the
    GNU General Public License for more details.

    You should have received a copy of the GNU General Public License
    along with this program.  If not, see <http://www.gnu.org/licenses/>.
'''

from vods import movieextension
from vods import showextension
from vods import linkplayerextension
from vods import scraperextension
from vodsmodel import extension as vextension

from tinyxbmc import container
from tinyxbmc import extension
from tinyxbmc import gui
from tinyxbmc import const as tinyconst
from tinyxbmc import addon as tinyaddon
from tinyxbmc import tools
from tinyxbmc import net

from six import string_types
import six

import traceback
import json

_prefix = "plugin.program.vods-"
_resolvehay = "vods_resolve"
_useragent = "Mozilla/5.0 (Windows NT 10.0; Win64; x64) AppleWebKit/537.36 (KHTML, like Gecko) Chrome/59.0.3071.115 Safari/537.36"
_timeout = 5
_extmovie = "vodsmovie"
_extshow = "vodsshow"
_extlinkplayer = "vodslinkplayer"
_extaddonplayer = "vodsaddonplayer"


def channelmethod(chanmethod):
    def wrapped(self, page, *args, **kwargs):
        try:
            six.next(self.getscrapers(page=page,
                                      mtd=chanmethod.__name__,
                                      args=args,
                                      **kwargs))
        except Exception:
            print(traceback.format_exc())
            return
        ret = chanmethod(self, *args)
        if self.chan.nextpage[0] and self._next:
            name, arg, info, art = self.chan.nextpage
            info["sorttitle"] = chr(255)  # :) hope this always works
            li = self.item(name, info, art, method=chanmethod.__name__)
            li.dir(arg, *args, **kwargs)
            self._next = False
        return ret
    return wrapped


def makenameart(cls):
    # auto config art for icon fallback
    if not hasattr(cls, "art") or cls.art == vextension.art:
        icon = tinyaddon.get_addon(cls._tinyxbmc["addon"]).getAddonInfo("icon")
        cls.art = {"thumb": icon, "poster": icon, "icon": icon}

    # auto config title form info or class name
    if not hasattr(cls, "title") or not isinstance(cls.title, string_types) or \
            cls.title == vextension.title:
        if hasattr(cls, "info") and isinstance(cls.info, dict) and \
                isinstance(cls.info.get("title"), string_types):
            cls.title = cls.info["title"]
        else:
            cls.title = cls.__class__.__name__.title()

    # make title unicode
    if six.PY2 and not isinstance(cls.title, unicode):
        try:
            cls.title = unicode(cls.title)
        except UnicodeError:
            try:
                import chardet
                enc = chardet.detect(cls.title)
                cls.title = unicode(cls.title.decode(enc["encoding"]))
            except Exception:
                cls.title = unicode(cls.title.encode("ascii", "ignore"))


class index(container.container):
    def init(self):
        self._next = True
        self.__bg = None
        self.option(_useragent, _timeout)

    @property
    def bgprg(self):
        if self.__bg is None:
            self.__bg = gui.bgprogress(self.chan.title)
        return self.__bg

    def onclose(self):
        if self.__bg is not None:
            self.__bg.close()

    def _isimp(self, base, mtd, clsob=None):
        if not clsob:
            clsob = self.chan
        if not hasattr(clsob, mtd):
            return False
        clsmtd = getattr(clsob, mtd)
        chnmtd = getattr(base, mtd)
        return not clsmtd.__func__ == chnmtd

    def _context(self, mode=None, *args, **kwargs):
        if mode == "settings":
            tinyaddon.builtin("Addon.OpenSettings(%s)" % args[0])
        elif mode == "meta":
            try:
                six.next(self.getscrapers(**kwargs))
            except Exception:
                print(traceback.format_exc())
                return
            self._cachemeta(*args)
            tinyaddon.builtin("Container.Refresh")

    def _cachemeta(self, arg, info, art, typ, scrape=True, percent=None):
<<<<<<< HEAD
        if arg and not len(arg):
            print("VODS: Warning, argument is empty, nothing to cache")
=======
        if hasattr(arg, "__len__") and not len(arg):
            print "VODS: Warning, argument is empty, nothing to cache"
>>>>>>> 0658eb4f
            return info, art
        if typ == "movie":
            base = movieextension
        elif typ == "show":
            base = showextension
        elif typ == "episode":
            base = showextension
        else:
            return info, art
        mname = "cache%ss" % typ
        if self._isimp(base, mname):
            path = ".".join([str(x) for x in self.chan._tinyxbmc.values()])
            cachehay = self.hay(path)
            cinfo = cachehay.find("%s%sinfo" % (repr(arg), typ)).data
            cart = cachehay.find("%s%sart" % (repr(arg), typ)).data
            if cinfo == {} and cart == {} and scrape:
                cache = getattr(self.chan, mname)
                try:
                    cinfo, cart = cache(arg)
                except Exception:
                    print(traceback.format_exc())
                    return info, art
                name = cinfo.get("title", info.get("title"))
                if not name:
                    name = cinfo.get("tvshowtitle", info.get("tvshowtitle", "media"))
                cachehay.throw("%s%sinfo" % (repr(arg), typ), cinfo)
                cachehay.throw("%s%sart" % (repr(arg), typ), cart)
                if not (cinfo == {} and cart == {}) and percent:
                    self.bgprg.update(int(percent), "Caching", name)
            info.update(cinfo)
            art.update(cart)
        return info, art

    def cacheresolve(self, arg, info, art):
        hay = self.hay(_resolvehay)
        key = json.dumps(arg)
        hay.throw(key + "_info", info)
        hay.throw(key + "_art", art)

    def getscrapers(self, id, addon=None, path=None, package=None, module=None,
                    instance=None, mtd=None, args=[], page=None):
        for plg in extension.getplugins(id, addon, path, package, module, instance):
            ret = None
            try:
                chan = plg(self, page, plg._tinyxbmc["addon"])
                self.chan = chan
                if mtd:
                    m = getattr(chan, mtd)
                    ret = m(*args)
            except Exception:
                print(traceback.format_exc())
                continue

            # auto config art for icon fallback
            if not hasattr(chan, "art") or chan.art == scraperextension.art:
                icon = tinyaddon.get_addon(plg._tinyxbmc["addon"]).getAddonInfo("icon")
                chan.art = {"thumb": icon, "poster": icon, "icon": icon}

            makenameart(chan)
            yield ret

    def index(self, *args, **kwargs):
        d = self.item("Search", method="search")
        d.dir()
        for _ in self.getscrapers([_extmovie, _extshow]):
            d = self.item(self.chan.title, self.chan.info, self.chan.art)
            if isinstance(self.chan, movieextension):
                d.method = "getmovies"
                args = []
            elif isinstance(self.chan, showextension):
                d.method = "getshows"
                args = [None]
            else:
                continue
            settings = self.item("Extension Settings", method="_context")
            d.context(settings, False, "settings", self.chan._tinyxbmc["addon"])
            d.dir(None, *args, **self.chan._tinyxbmc)
        return tinyconst.CT_ALBUMS

    def search(self, typ=None, cache=False, **kwargs):
        funcs = {1: "searchmovies", 2: "searchshows", 3: "searchepisodes"}
        if not typ:
            self.item("Search Movies", method="search").dir(1, cache, id=_extmovie, **kwargs)
            self.item("Search Shows", method="search").dir(2, cache, id=_extshow, **kwargs)
            self.item("Search Episodes", method="search").dir(3, cache, id=_extshow, **kwargs)
            return
        elif typ in funcs:
            conf, txt = gui.keyboard()
            if conf:
                self.item(method=funcs[typ]).redirect(txt, cache, **kwargs)
                return
        self.item(method="search").redirect()
        return tinyconst.CT_FILES

    def searchmovies(self, keyw, cache=False, **kwargs):
        for _ in self.getscrapers(mtd="searchmovies", args=[keyw], **kwargs):
            numitems = len(self.chan.items)
            if numitems:
                gui.notify(self.chan.title, "Found %d" % numitems, False)
            for i, [name, arg, info, art] in enumerate(self.chan.items):
                percent = (i + 1) * 100 / numitems
                info, art = self._cachemeta(arg, info, art, "movie", cache, percent)
                if info == {}:
                    info = {"title": name}
                self.cacheresolve(arg, info, art)
                lname = "[%s] %s" % (self.chan.title, name)
                li = self.item(lname, info, art, method="geturls")
                select = self.item("Select Source", info, art, method="selecturl")
                li.context(select, True, arg, **self.chan._tinyxbmc)
                if self._isimp(movieextension, "cachemovies") and not cache:
                    context = self.item("Query Meta Information", method="_context")
                    args = [arg, info, art, "movie"]
                    li.context(context, False, "meta", *args, **self.chan._tinyxbmc)
                li.resolve(arg, False, **self.chan._tinyxbmc)
        return tinyconst.CT_MOVIES

    def searchshows(self, keyw, cache=False, **kwargs):
        for _ in self.getscrapers(mtd="searchshows", args=[keyw], **kwargs):
            numitems = len(self.chan.items)
            if numitems:
                gui.notify(self.chan.title, "Found %d" % numitems, False)
            for i, [name, arg, info, art] in enumerate(self.chan.items):
                percent = (i + 1) * 100 / numitems
                info, art = self._cachemeta(arg, info, art, "show", cache, percent)
                if info == {}:
                    info = {"tvshowtitle": name}
                lname = "[%s] %s" % (self.chan.title, name)
                canseason = self._isimp(showextension, "getseasons")
                if canseason:
                    li = self.item(lname, info, art, method="getseasons")
                else:
                    li = self.item(lname, info, art, method="getepisodes")
                if self._isimp(showextension, "cacheshows") and not cache:
                    context = self.item("Query Meta Information", method="_context")
                    args = [arg, info, art, "show"]
                    li.context(context, False, "meta", *args, **self.chan._tinyxbmc)
                if canseason:
                    li.dir(None, arg, **self.chan._tinyxbmc)
                else:
                    li.dir(None, arg, None, **self.chan._tinyxbmc)
        return tinyconst.CT_TVSHOWS

    def searchepisodes(self, keyw, cache=False, **kwargs):
        for _ in self.getscrapers(mtd="searchepisodes", args=[keyw], **kwargs):
            numitems = len(self.chan.items)
            if numitems:
                gui.notify(self.chan.title, "Found %d" % numitems, False)
            for i, [name, arg, info, art] in enumerate(self.chan.items):
                percent = (i + 1) * 100 / numitems
                info, art = self._cachemeta(arg, info, art, "episode", cache, percent)
                self.cacheresolve(arg, info, art)
                lname = "[%s] %s" % (self.chan.title, name)
                li = self.item(lname, info, art, method="geturls")
                select = self.item("Select Source", info, art, method="selecturl")
                if self._isimp(showextension, "cacheepisodes") and not cache:
                    context = self.item("Query Meta Information", method="_context")
                    args = [arg, info, art, "episode"]
                    li.context(context, False, "meta", *args, **self.chan._tinyxbmc)
                li.context(select, True, arg, **self.chan._tinyxbmc)
                li.resolve(arg, False, **self.chan._tinyxbmc)
        return tinyconst.CT_EPISODES

    @channelmethod
    def getcategories(self):
        for name, cat, info, art, in self.chan.items:
            li = self.item(name, info, art)
            if self._isimp(movieextension, "getmovies"):
                li.method = "getmovies"
                li.dir(None, cat, **self.chan._tinyxbmc)
            elif self._isimp(showextension, "getshows") or \
                    self._isimp(showextension, "getepisodes"):
                li.method = "getshows"
                li.dir(None, cat, **self.chan._tinyxbmc)
        return tinyconst.CT_ALBUMS

    @channelmethod
    def getmovies(self, cat=None):
        if not self.chan.page and not cat:
            if self._isimp(movieextension, "searchmovies"):
                li = self.item("Search", method="search")
                li.dir(1, None, **self.chan._tinyxbmc)
            if self._isimp(movieextension, "getcategories"):
                li = self.item("Categories", method="getcategories")
                li.dir(None, **self.chan._tinyxbmc)
        numitems = len(self.chan.items)
        for i, [name, movie, info, art] in enumerate(self.chan.items):
            percent = (i + 1) * 100 / numitems
            info, art = self._cachemeta(movie, info, art, "movie", True, percent)
            self.cacheresolve(movie, info, art)
            li = self.item(name, info, art, method="geturls")
            select = self.item("Select Source", info, art, method="selecturl")
            li.context(select, True, movie, **self.chan._tinyxbmc)
            li.resolve(movie, False, **self.chan._tinyxbmc)
        return tinyconst.CT_MOVIES

    @channelmethod
    def getshows(self, cat=None):
        if not self.chan.page and not cat:
            if self._isimp(showextension, "searchshows"):
                li = self.item("Search Shows", method="search")
                li.dir(2, None, **self.chan._tinyxbmc)
            if self._isimp(showextension, "searchepisodes"):
                li = self.item("Search Episodes", method="search")
                li.dir(3, None, **self.chan._tinyxbmc)
            if self._isimp(showextension, "getcategories"):
                li = self.item("Categories", method="getcategories")
                li.dir(None, **self.chan._tinyxbmc)
            if not len(self.chan.items):
                return self.getepisodes(None, None, None, **self.chan._tinyxbmc)
        canseason = self._isimp(showextension, "getseasons")
        numitems = len(self.chan.items)
        for i, [name, show, info, art] in enumerate(self.chan.items):
            percent = (i + 1) * 100 / numitems
            info, art = self._cachemeta(show, info, art, "show", True, percent)
            if canseason:
                li = self.item(name, info, art, method="getseasons")
                li.dir(None, show, **self.chan._tinyxbmc)
            else:
                li = self.item(name, info, art, method="getepisodes")
                li.dir(None, show, None, **self.chan._tinyxbmc)
        return tinyconst.CT_TVSHOWS

    @channelmethod
    def getseasons(self, show):
        for name, sea, info, art in self.chan.items:
            li = self.item(name, info, art, method="getepisodes")
            li.dir(None, show, sea, **self.chan._tinyxbmc)
        return tinyconst.CT_ALBUMS

    @channelmethod
    def getepisodes(self, show, sea):
        numitems = len(self.chan.items)
        for i, [name, url, info, art] in enumerate(self.chan.items):
            percent = (i + 1) * 100 / numitems
            info, art = self._cachemeta(url, info, art, "episode", True, percent)
            li = self.item(name, info, art, method="geturls")
            select = self.item("Select Source", info, art, method="selecturl")
            li.context(select, True, url, **self.chan._tinyxbmc)
            li.resolve(url, False, **self.chan._tinyxbmc)
            self.cacheresolve(url, info, art)
        return tinyconst.CT_EPISODES

    def selecturl(self, url, **kwargs):
        key = json.dumps(url)
        info = self.hay(_resolvehay).find(key + "_info").data
        art = self.hay(_resolvehay).find(key + "_art").data
        try:
            links = six.next(self.getscrapers(mtd="geturls", args=[url], **kwargs))
        except Exception:
            print(traceback.format_exc())
            return
        for link in tools.safeiter(links):
            if not isinstance(link, string_types):
                continue
            item = self.item(link, info, art, method="geturls")
            self.cacheresolve(link, info, art)
            item.resolve(link, True, **kwargs)

    def logplayer(self, msg, percent=0):
        self.player.dlg.update(percent, msg)

    def geturls(self, url, direct, **kwargs):
        key = json.dumps(url)
        info = self.hay(_resolvehay).find(key + "_info").data
        art = self.hay(_resolvehay).find(key + "_art").data
        playerins = {}

        def getplayer(priority):
            target, hasinit, pcls = playerins[priority]
            if hasinit:
                return target, hasinit
            else:
                # self.logplayer("VODS is initializing %s" % target)
                try:
                    ins = pcls(self)
                    playerins[target] = (target, ins, pcls)
                    makenameart(ins)
                    return target, ins
                except Exception:
                    print(traceback.format_exc())
                    return target, None

        def prepareplayers(priority, entrypoint):
            for player in extension.getplugins(entrypoint):
                priority += 1
                target = ":".join([str(x) for x in player._tinyxbmc.values()])
                playerins[priority] = (target, False, player)
            return priority

        if not direct:
            try:
                links = six.next(self.getscrapers(mtd="geturls", args=[url], **kwargs))
            except Exception:
                print(traceback.format_exc())
        else:
            try:
                six.next(self.getscrapers(**kwargs))
            except Exception:
                print(traceback.format_exc())
            links = iter([url])
        priority = 0
        if self.chan.useaddonplayers:
            priority = prepareplayers(priority, _extaddonplayer)
        if self.chan.usedirect:
            priority += 1
            playerins[priority] = ("direct", linkplayerextension(self), None)
        if self.chan.uselinkplayers:
            priority = prepareplayers(priority, _extlinkplayer)
        aplayers = ", ".join([playerins[x][0].replace("None", "") for x in sorted(playerins,
                                                                                  reverse=True)])
        self.logplayer("VODS found players (%s): %s" % (len(playerins), aplayers))
        for kodilink in tools.safeiter(links):
            if self.player.dlg.iscanceled():
                    raise StopIteration
            link, headers = net.fromkodiurl(kodilink)
            if six.PY2:
                alink = link.encode("ascii", "replace")
            else:
                alink = link
            if not isinstance(link, six.string_types):
                self.logplayer("VODS received broken link, skipping...: %s" % alink)
                continue
            self.logplayer("VODS is scraping link: %s" % alink)
            for priority in sorted(playerins, reverse=True):
                if self.player.dlg.iscanceled():
                    raise StopIteration
                target, pcls = getplayer(priority)
                if six.PY2:
                    atarget = target.encode("ascii", "replace").replace("None", "")
                else:
                    atarget = target
                self.logplayer("VODS is trying player: %s %s" % (alink, atarget))
                if not pcls:
                    self.logplayer("VODS received broken player, skipping...: %s %s" % (alink,
                                                                                        atarget))
                    continue
                found = False
                isaddon = False
                for url in tools.safeiter(pcls.geturls(link, headers)):
                    if self.player.dlg.iscanceled():
                        raise StopIteration
                    if not url:
                        continue
                    if six.PY2:
                        aurl = url.encode("ascii", "replace")
                    else:
                        aurl = url
                    found = True
                    if url.startswith("plugin://"):
                        try:
                            url = pcls.builtin % url
                        except Exception:
                            print(traceback.format_exc())
                            continue
                        isaddon = True
                    yield url, info, art
                if found and not isaddon:
                    while True:
                        if not self._isplaying == 1 or self.player.dlg.iscanceled():
                            break
                    if self._isplaying == 2:
                        self.logplayer("VODS started playback : %s" % aurl, 100)
                        break
<|MERGE_RESOLUTION|>--- conflicted
+++ resolved
@@ -1,507 +1,502 @@
-# -*- coding: utf-8 -*-
-'''
-    Author    : Huseyin BIYIK <husenbiyik at hotmail>
-    Year      : 2016
-    License   : GPL
-
-    This program is free software: you can redistribute it and/or modify
-    it under the terms of the GNU General Public License as published by
-    the Free Software Foundation, either version 3 of the License, or
-    (at your option) any later version.
-
-    This program is distributed in the hope that it will be useful,
-    but WITHOUT ANY WARRANTY; without even the implied warranty of
-    MERCHANTABILITY or FITNESS FOR A PARTICULAR PURPOSE.  See the
-    GNU General Public License for more details.
-
-    You should have received a copy of the GNU General Public License
-    along with this program.  If not, see <http://www.gnu.org/licenses/>.
-'''
-
-from vods import movieextension
-from vods import showextension
-from vods import linkplayerextension
-from vods import scraperextension
-from vodsmodel import extension as vextension
-
-from tinyxbmc import container
-from tinyxbmc import extension
-from tinyxbmc import gui
-from tinyxbmc import const as tinyconst
-from tinyxbmc import addon as tinyaddon
-from tinyxbmc import tools
-from tinyxbmc import net
-
-from six import string_types
-import six
-
-import traceback
-import json
-
-_prefix = "plugin.program.vods-"
-_resolvehay = "vods_resolve"
-_useragent = "Mozilla/5.0 (Windows NT 10.0; Win64; x64) AppleWebKit/537.36 (KHTML, like Gecko) Chrome/59.0.3071.115 Safari/537.36"
-_timeout = 5
-_extmovie = "vodsmovie"
-_extshow = "vodsshow"
-_extlinkplayer = "vodslinkplayer"
-_extaddonplayer = "vodsaddonplayer"
-
-
-def channelmethod(chanmethod):
-    def wrapped(self, page, *args, **kwargs):
-        try:
-            six.next(self.getscrapers(page=page,
-                                      mtd=chanmethod.__name__,
-                                      args=args,
-                                      **kwargs))
-        except Exception:
-            print(traceback.format_exc())
-            return
-        ret = chanmethod(self, *args)
-        if self.chan.nextpage[0] and self._next:
-            name, arg, info, art = self.chan.nextpage
-            info["sorttitle"] = chr(255)  # :) hope this always works
-            li = self.item(name, info, art, method=chanmethod.__name__)
-            li.dir(arg, *args, **kwargs)
-            self._next = False
-        return ret
-    return wrapped
-
-
-def makenameart(cls):
-    # auto config art for icon fallback
-    if not hasattr(cls, "art") or cls.art == vextension.art:
-        icon = tinyaddon.get_addon(cls._tinyxbmc["addon"]).getAddonInfo("icon")
-        cls.art = {"thumb": icon, "poster": icon, "icon": icon}
-
-    # auto config title form info or class name
-    if not hasattr(cls, "title") or not isinstance(cls.title, string_types) or \
-            cls.title == vextension.title:
-        if hasattr(cls, "info") and isinstance(cls.info, dict) and \
-                isinstance(cls.info.get("title"), string_types):
-            cls.title = cls.info["title"]
-        else:
-            cls.title = cls.__class__.__name__.title()
-
-    # make title unicode
-    if six.PY2 and not isinstance(cls.title, unicode):
-        try:
-            cls.title = unicode(cls.title)
-        except UnicodeError:
-            try:
-                import chardet
-                enc = chardet.detect(cls.title)
-                cls.title = unicode(cls.title.decode(enc["encoding"]))
-            except Exception:
-                cls.title = unicode(cls.title.encode("ascii", "ignore"))
-
-
-class index(container.container):
-    def init(self):
-        self._next = True
-        self.__bg = None
-        self.option(_useragent, _timeout)
-
-    @property
-    def bgprg(self):
-        if self.__bg is None:
-            self.__bg = gui.bgprogress(self.chan.title)
-        return self.__bg
-
-    def onclose(self):
-        if self.__bg is not None:
-            self.__bg.close()
-
-    def _isimp(self, base, mtd, clsob=None):
-        if not clsob:
-            clsob = self.chan
-        if not hasattr(clsob, mtd):
-            return False
-        clsmtd = getattr(clsob, mtd)
-        chnmtd = getattr(base, mtd)
-        return not clsmtd.__func__ == chnmtd
-
-    def _context(self, mode=None, *args, **kwargs):
-        if mode == "settings":
-            tinyaddon.builtin("Addon.OpenSettings(%s)" % args[0])
-        elif mode == "meta":
-            try:
-                six.next(self.getscrapers(**kwargs))
-            except Exception:
-                print(traceback.format_exc())
-                return
-            self._cachemeta(*args)
-            tinyaddon.builtin("Container.Refresh")
-
-    def _cachemeta(self, arg, info, art, typ, scrape=True, percent=None):
-<<<<<<< HEAD
-        if arg and not len(arg):
-            print("VODS: Warning, argument is empty, nothing to cache")
-=======
-        if hasattr(arg, "__len__") and not len(arg):
-            print "VODS: Warning, argument is empty, nothing to cache"
->>>>>>> 0658eb4f
-            return info, art
-        if typ == "movie":
-            base = movieextension
-        elif typ == "show":
-            base = showextension
-        elif typ == "episode":
-            base = showextension
-        else:
-            return info, art
-        mname = "cache%ss" % typ
-        if self._isimp(base, mname):
-            path = ".".join([str(x) for x in self.chan._tinyxbmc.values()])
-            cachehay = self.hay(path)
-            cinfo = cachehay.find("%s%sinfo" % (repr(arg), typ)).data
-            cart = cachehay.find("%s%sart" % (repr(arg), typ)).data
-            if cinfo == {} and cart == {} and scrape:
-                cache = getattr(self.chan, mname)
-                try:
-                    cinfo, cart = cache(arg)
-                except Exception:
-                    print(traceback.format_exc())
-                    return info, art
-                name = cinfo.get("title", info.get("title"))
-                if not name:
-                    name = cinfo.get("tvshowtitle", info.get("tvshowtitle", "media"))
-                cachehay.throw("%s%sinfo" % (repr(arg), typ), cinfo)
-                cachehay.throw("%s%sart" % (repr(arg), typ), cart)
-                if not (cinfo == {} and cart == {}) and percent:
-                    self.bgprg.update(int(percent), "Caching", name)
-            info.update(cinfo)
-            art.update(cart)
-        return info, art
-
-    def cacheresolve(self, arg, info, art):
-        hay = self.hay(_resolvehay)
-        key = json.dumps(arg)
-        hay.throw(key + "_info", info)
-        hay.throw(key + "_art", art)
-
-    def getscrapers(self, id, addon=None, path=None, package=None, module=None,
-                    instance=None, mtd=None, args=[], page=None):
-        for plg in extension.getplugins(id, addon, path, package, module, instance):
-            ret = None
-            try:
-                chan = plg(self, page, plg._tinyxbmc["addon"])
-                self.chan = chan
-                if mtd:
-                    m = getattr(chan, mtd)
-                    ret = m(*args)
-            except Exception:
-                print(traceback.format_exc())
-                continue
-
-            # auto config art for icon fallback
-            if not hasattr(chan, "art") or chan.art == scraperextension.art:
-                icon = tinyaddon.get_addon(plg._tinyxbmc["addon"]).getAddonInfo("icon")
-                chan.art = {"thumb": icon, "poster": icon, "icon": icon}
-
-            makenameart(chan)
-            yield ret
-
-    def index(self, *args, **kwargs):
-        d = self.item("Search", method="search")
-        d.dir()
-        for _ in self.getscrapers([_extmovie, _extshow]):
-            d = self.item(self.chan.title, self.chan.info, self.chan.art)
-            if isinstance(self.chan, movieextension):
-                d.method = "getmovies"
-                args = []
-            elif isinstance(self.chan, showextension):
-                d.method = "getshows"
-                args = [None]
-            else:
-                continue
-            settings = self.item("Extension Settings", method="_context")
-            d.context(settings, False, "settings", self.chan._tinyxbmc["addon"])
-            d.dir(None, *args, **self.chan._tinyxbmc)
-        return tinyconst.CT_ALBUMS
-
-    def search(self, typ=None, cache=False, **kwargs):
-        funcs = {1: "searchmovies", 2: "searchshows", 3: "searchepisodes"}
-        if not typ:
-            self.item("Search Movies", method="search").dir(1, cache, id=_extmovie, **kwargs)
-            self.item("Search Shows", method="search").dir(2, cache, id=_extshow, **kwargs)
-            self.item("Search Episodes", method="search").dir(3, cache, id=_extshow, **kwargs)
-            return
-        elif typ in funcs:
-            conf, txt = gui.keyboard()
-            if conf:
-                self.item(method=funcs[typ]).redirect(txt, cache, **kwargs)
-                return
-        self.item(method="search").redirect()
-        return tinyconst.CT_FILES
-
-    def searchmovies(self, keyw, cache=False, **kwargs):
-        for _ in self.getscrapers(mtd="searchmovies", args=[keyw], **kwargs):
-            numitems = len(self.chan.items)
-            if numitems:
-                gui.notify(self.chan.title, "Found %d" % numitems, False)
-            for i, [name, arg, info, art] in enumerate(self.chan.items):
-                percent = (i + 1) * 100 / numitems
-                info, art = self._cachemeta(arg, info, art, "movie", cache, percent)
-                if info == {}:
-                    info = {"title": name}
-                self.cacheresolve(arg, info, art)
-                lname = "[%s] %s" % (self.chan.title, name)
-                li = self.item(lname, info, art, method="geturls")
-                select = self.item("Select Source", info, art, method="selecturl")
-                li.context(select, True, arg, **self.chan._tinyxbmc)
-                if self._isimp(movieextension, "cachemovies") and not cache:
-                    context = self.item("Query Meta Information", method="_context")
-                    args = [arg, info, art, "movie"]
-                    li.context(context, False, "meta", *args, **self.chan._tinyxbmc)
-                li.resolve(arg, False, **self.chan._tinyxbmc)
-        return tinyconst.CT_MOVIES
-
-    def searchshows(self, keyw, cache=False, **kwargs):
-        for _ in self.getscrapers(mtd="searchshows", args=[keyw], **kwargs):
-            numitems = len(self.chan.items)
-            if numitems:
-                gui.notify(self.chan.title, "Found %d" % numitems, False)
-            for i, [name, arg, info, art] in enumerate(self.chan.items):
-                percent = (i + 1) * 100 / numitems
-                info, art = self._cachemeta(arg, info, art, "show", cache, percent)
-                if info == {}:
-                    info = {"tvshowtitle": name}
-                lname = "[%s] %s" % (self.chan.title, name)
-                canseason = self._isimp(showextension, "getseasons")
-                if canseason:
-                    li = self.item(lname, info, art, method="getseasons")
-                else:
-                    li = self.item(lname, info, art, method="getepisodes")
-                if self._isimp(showextension, "cacheshows") and not cache:
-                    context = self.item("Query Meta Information", method="_context")
-                    args = [arg, info, art, "show"]
-                    li.context(context, False, "meta", *args, **self.chan._tinyxbmc)
-                if canseason:
-                    li.dir(None, arg, **self.chan._tinyxbmc)
-                else:
-                    li.dir(None, arg, None, **self.chan._tinyxbmc)
-        return tinyconst.CT_TVSHOWS
-
-    def searchepisodes(self, keyw, cache=False, **kwargs):
-        for _ in self.getscrapers(mtd="searchepisodes", args=[keyw], **kwargs):
-            numitems = len(self.chan.items)
-            if numitems:
-                gui.notify(self.chan.title, "Found %d" % numitems, False)
-            for i, [name, arg, info, art] in enumerate(self.chan.items):
-                percent = (i + 1) * 100 / numitems
-                info, art = self._cachemeta(arg, info, art, "episode", cache, percent)
-                self.cacheresolve(arg, info, art)
-                lname = "[%s] %s" % (self.chan.title, name)
-                li = self.item(lname, info, art, method="geturls")
-                select = self.item("Select Source", info, art, method="selecturl")
-                if self._isimp(showextension, "cacheepisodes") and not cache:
-                    context = self.item("Query Meta Information", method="_context")
-                    args = [arg, info, art, "episode"]
-                    li.context(context, False, "meta", *args, **self.chan._tinyxbmc)
-                li.context(select, True, arg, **self.chan._tinyxbmc)
-                li.resolve(arg, False, **self.chan._tinyxbmc)
-        return tinyconst.CT_EPISODES
-
-    @channelmethod
-    def getcategories(self):
-        for name, cat, info, art, in self.chan.items:
-            li = self.item(name, info, art)
-            if self._isimp(movieextension, "getmovies"):
-                li.method = "getmovies"
-                li.dir(None, cat, **self.chan._tinyxbmc)
-            elif self._isimp(showextension, "getshows") or \
-                    self._isimp(showextension, "getepisodes"):
-                li.method = "getshows"
-                li.dir(None, cat, **self.chan._tinyxbmc)
-        return tinyconst.CT_ALBUMS
-
-    @channelmethod
-    def getmovies(self, cat=None):
-        if not self.chan.page and not cat:
-            if self._isimp(movieextension, "searchmovies"):
-                li = self.item("Search", method="search")
-                li.dir(1, None, **self.chan._tinyxbmc)
-            if self._isimp(movieextension, "getcategories"):
-                li = self.item("Categories", method="getcategories")
-                li.dir(None, **self.chan._tinyxbmc)
-        numitems = len(self.chan.items)
-        for i, [name, movie, info, art] in enumerate(self.chan.items):
-            percent = (i + 1) * 100 / numitems
-            info, art = self._cachemeta(movie, info, art, "movie", True, percent)
-            self.cacheresolve(movie, info, art)
-            li = self.item(name, info, art, method="geturls")
-            select = self.item("Select Source", info, art, method="selecturl")
-            li.context(select, True, movie, **self.chan._tinyxbmc)
-            li.resolve(movie, False, **self.chan._tinyxbmc)
-        return tinyconst.CT_MOVIES
-
-    @channelmethod
-    def getshows(self, cat=None):
-        if not self.chan.page and not cat:
-            if self._isimp(showextension, "searchshows"):
-                li = self.item("Search Shows", method="search")
-                li.dir(2, None, **self.chan._tinyxbmc)
-            if self._isimp(showextension, "searchepisodes"):
-                li = self.item("Search Episodes", method="search")
-                li.dir(3, None, **self.chan._tinyxbmc)
-            if self._isimp(showextension, "getcategories"):
-                li = self.item("Categories", method="getcategories")
-                li.dir(None, **self.chan._tinyxbmc)
-            if not len(self.chan.items):
-                return self.getepisodes(None, None, None, **self.chan._tinyxbmc)
-        canseason = self._isimp(showextension, "getseasons")
-        numitems = len(self.chan.items)
-        for i, [name, show, info, art] in enumerate(self.chan.items):
-            percent = (i + 1) * 100 / numitems
-            info, art = self._cachemeta(show, info, art, "show", True, percent)
-            if canseason:
-                li = self.item(name, info, art, method="getseasons")
-                li.dir(None, show, **self.chan._tinyxbmc)
-            else:
-                li = self.item(name, info, art, method="getepisodes")
-                li.dir(None, show, None, **self.chan._tinyxbmc)
-        return tinyconst.CT_TVSHOWS
-
-    @channelmethod
-    def getseasons(self, show):
-        for name, sea, info, art in self.chan.items:
-            li = self.item(name, info, art, method="getepisodes")
-            li.dir(None, show, sea, **self.chan._tinyxbmc)
-        return tinyconst.CT_ALBUMS
-
-    @channelmethod
-    def getepisodes(self, show, sea):
-        numitems = len(self.chan.items)
-        for i, [name, url, info, art] in enumerate(self.chan.items):
-            percent = (i + 1) * 100 / numitems
-            info, art = self._cachemeta(url, info, art, "episode", True, percent)
-            li = self.item(name, info, art, method="geturls")
-            select = self.item("Select Source", info, art, method="selecturl")
-            li.context(select, True, url, **self.chan._tinyxbmc)
-            li.resolve(url, False, **self.chan._tinyxbmc)
-            self.cacheresolve(url, info, art)
-        return tinyconst.CT_EPISODES
-
-    def selecturl(self, url, **kwargs):
-        key = json.dumps(url)
-        info = self.hay(_resolvehay).find(key + "_info").data
-        art = self.hay(_resolvehay).find(key + "_art").data
-        try:
-            links = six.next(self.getscrapers(mtd="geturls", args=[url], **kwargs))
-        except Exception:
-            print(traceback.format_exc())
-            return
-        for link in tools.safeiter(links):
-            if not isinstance(link, string_types):
-                continue
-            item = self.item(link, info, art, method="geturls")
-            self.cacheresolve(link, info, art)
-            item.resolve(link, True, **kwargs)
-
-    def logplayer(self, msg, percent=0):
-        self.player.dlg.update(percent, msg)
-
-    def geturls(self, url, direct, **kwargs):
-        key = json.dumps(url)
-        info = self.hay(_resolvehay).find(key + "_info").data
-        art = self.hay(_resolvehay).find(key + "_art").data
-        playerins = {}
-
-        def getplayer(priority):
-            target, hasinit, pcls = playerins[priority]
-            if hasinit:
-                return target, hasinit
-            else:
-                # self.logplayer("VODS is initializing %s" % target)
-                try:
-                    ins = pcls(self)
-                    playerins[target] = (target, ins, pcls)
-                    makenameart(ins)
-                    return target, ins
-                except Exception:
-                    print(traceback.format_exc())
-                    return target, None
-
-        def prepareplayers(priority, entrypoint):
-            for player in extension.getplugins(entrypoint):
-                priority += 1
-                target = ":".join([str(x) for x in player._tinyxbmc.values()])
-                playerins[priority] = (target, False, player)
-            return priority
-
-        if not direct:
-            try:
-                links = six.next(self.getscrapers(mtd="geturls", args=[url], **kwargs))
-            except Exception:
-                print(traceback.format_exc())
-        else:
-            try:
-                six.next(self.getscrapers(**kwargs))
-            except Exception:
-                print(traceback.format_exc())
-            links = iter([url])
-        priority = 0
-        if self.chan.useaddonplayers:
-            priority = prepareplayers(priority, _extaddonplayer)
-        if self.chan.usedirect:
-            priority += 1
-            playerins[priority] = ("direct", linkplayerextension(self), None)
-        if self.chan.uselinkplayers:
-            priority = prepareplayers(priority, _extlinkplayer)
-        aplayers = ", ".join([playerins[x][0].replace("None", "") for x in sorted(playerins,
-                                                                                  reverse=True)])
-        self.logplayer("VODS found players (%s): %s" % (len(playerins), aplayers))
-        for kodilink in tools.safeiter(links):
-            if self.player.dlg.iscanceled():
-                    raise StopIteration
-            link, headers = net.fromkodiurl(kodilink)
-            if six.PY2:
-                alink = link.encode("ascii", "replace")
-            else:
-                alink = link
-            if not isinstance(link, six.string_types):
-                self.logplayer("VODS received broken link, skipping...: %s" % alink)
-                continue
-            self.logplayer("VODS is scraping link: %s" % alink)
-            for priority in sorted(playerins, reverse=True):
-                if self.player.dlg.iscanceled():
-                    raise StopIteration
-                target, pcls = getplayer(priority)
-                if six.PY2:
-                    atarget = target.encode("ascii", "replace").replace("None", "")
-                else:
-                    atarget = target
-                self.logplayer("VODS is trying player: %s %s" % (alink, atarget))
-                if not pcls:
-                    self.logplayer("VODS received broken player, skipping...: %s %s" % (alink,
-                                                                                        atarget))
-                    continue
-                found = False
-                isaddon = False
-                for url in tools.safeiter(pcls.geturls(link, headers)):
-                    if self.player.dlg.iscanceled():
-                        raise StopIteration
-                    if not url:
-                        continue
-                    if six.PY2:
-                        aurl = url.encode("ascii", "replace")
-                    else:
-                        aurl = url
-                    found = True
-                    if url.startswith("plugin://"):
-                        try:
-                            url = pcls.builtin % url
-                        except Exception:
-                            print(traceback.format_exc())
-                            continue
-                        isaddon = True
-                    yield url, info, art
-                if found and not isaddon:
-                    while True:
-                        if not self._isplaying == 1 or self.player.dlg.iscanceled():
-                            break
-                    if self._isplaying == 2:
-                        self.logplayer("VODS started playback : %s" % aurl, 100)
-                        break
+# -*- coding: utf-8 -*-
+'''
+    Author    : Huseyin BIYIK <husenbiyik at hotmail>
+    Year      : 2016
+    License   : GPL
+
+    This program is free software: you can redistribute it and/or modify
+    it under the terms of the GNU General Public License as published by
+    the Free Software Foundation, either version 3 of the License, or
+    (at your option) any later version.
+
+    This program is distributed in the hope that it will be useful,
+    but WITHOUT ANY WARRANTY; without even the implied warranty of
+    MERCHANTABILITY or FITNESS FOR A PARTICULAR PURPOSE.  See the
+    GNU General Public License for more details.
+
+    You should have received a copy of the GNU General Public License
+    along with this program.  If not, see <http://www.gnu.org/licenses/>.
+'''
+
+from vods import movieextension
+from vods import showextension
+from vods import linkplayerextension
+from vods import scraperextension
+from vodsmodel import extension as vextension
+
+from tinyxbmc import container
+from tinyxbmc import extension
+from tinyxbmc import gui
+from tinyxbmc import const as tinyconst
+from tinyxbmc import addon as tinyaddon
+from tinyxbmc import tools
+from tinyxbmc import net
+
+from six import string_types
+import six
+
+import traceback
+import json
+
+_prefix = "plugin.program.vods-"
+_resolvehay = "vods_resolve"
+_useragent = "Mozilla/5.0 (Windows NT 10.0; Win64; x64) AppleWebKit/537.36 (KHTML, like Gecko) Chrome/59.0.3071.115 Safari/537.36"
+_timeout = 5
+_extmovie = "vodsmovie"
+_extshow = "vodsshow"
+_extlinkplayer = "vodslinkplayer"
+_extaddonplayer = "vodsaddonplayer"
+
+
+def channelmethod(chanmethod):
+    def wrapped(self, page, *args, **kwargs):
+        try:
+            six.next(self.getscrapers(page=page,
+                                      mtd=chanmethod.__name__,
+                                      args=args,
+                                      **kwargs))
+        except Exception:
+            print(traceback.format_exc())
+            return
+        ret = chanmethod(self, *args)
+        if self.chan.nextpage[0] and self._next:
+            name, arg, info, art = self.chan.nextpage
+            info["sorttitle"] = chr(255)  # :) hope this always works
+            li = self.item(name, info, art, method=chanmethod.__name__)
+            li.dir(arg, *args, **kwargs)
+            self._next = False
+        return ret
+    return wrapped
+
+
+def makenameart(cls):
+    # auto config art for icon fallback
+    if not hasattr(cls, "art") or cls.art == vextension.art:
+        icon = tinyaddon.get_addon(cls._tinyxbmc["addon"]).getAddonInfo("icon")
+        cls.art = {"thumb": icon, "poster": icon, "icon": icon}
+
+    # auto config title form info or class name
+    if not hasattr(cls, "title") or not isinstance(cls.title, string_types) or \
+            cls.title == vextension.title:
+        if hasattr(cls, "info") and isinstance(cls.info, dict) and \
+                isinstance(cls.info.get("title"), string_types):
+            cls.title = cls.info["title"]
+        else:
+            cls.title = cls.__class__.__name__.title()
+
+    # make title unicode
+    if six.PY2 and not isinstance(cls.title, unicode):
+        try:
+            cls.title = unicode(cls.title)
+        except UnicodeError:
+            try:
+                import chardet
+                enc = chardet.detect(cls.title)
+                cls.title = unicode(cls.title.decode(enc["encoding"]))
+            except Exception:
+                cls.title = unicode(cls.title.encode("ascii", "ignore"))
+
+
+class index(container.container):
+    def init(self):
+        self._next = True
+        self.__bg = None
+        self.option(_useragent, _timeout)
+
+    @property
+    def bgprg(self):
+        if self.__bg is None:
+            self.__bg = gui.bgprogress(self.chan.title)
+        return self.__bg
+
+    def onclose(self):
+        if self.__bg is not None:
+            self.__bg.close()
+
+    def _isimp(self, base, mtd, clsob=None):
+        if not clsob:
+            clsob = self.chan
+        if not hasattr(clsob, mtd):
+            return False
+        clsmtd = getattr(clsob, mtd)
+        chnmtd = getattr(base, mtd)
+        return not clsmtd.__func__ == chnmtd
+
+    def _context(self, mode=None, *args, **kwargs):
+        if mode == "settings":
+            tinyaddon.builtin("Addon.OpenSettings(%s)" % args[0])
+        elif mode == "meta":
+            try:
+                six.next(self.getscrapers(**kwargs))
+            except Exception:
+                print(traceback.format_exc())
+                return
+            self._cachemeta(*args)
+            tinyaddon.builtin("Container.Refresh")
+
+    def _cachemeta(self, arg, info, art, typ, scrape=True, percent=None):
+        if hasattr(arg, "__len__") and not len(arg):
+            print("VODS: Warning, argument is empty, nothing to cache")
+            return info, art
+        if typ == "movie":
+            base = movieextension
+        elif typ == "show":
+            base = showextension
+        elif typ == "episode":
+            base = showextension
+        else:
+            return info, art
+        mname = "cache%ss" % typ
+        if self._isimp(base, mname):
+            path = ".".join([str(x) for x in self.chan._tinyxbmc.values()])
+            cachehay = self.hay(path)
+            cinfo = cachehay.find("%s%sinfo" % (repr(arg), typ)).data
+            cart = cachehay.find("%s%sart" % (repr(arg), typ)).data
+            if cinfo == {} and cart == {} and scrape:
+                cache = getattr(self.chan, mname)
+                try:
+                    cinfo, cart = cache(arg)
+                except Exception:
+                    print(traceback.format_exc())
+                    return info, art
+                name = cinfo.get("title", info.get("title"))
+                if not name:
+                    name = cinfo.get("tvshowtitle", info.get("tvshowtitle", "media"))
+                cachehay.throw("%s%sinfo" % (repr(arg), typ), cinfo)
+                cachehay.throw("%s%sart" % (repr(arg), typ), cart)
+                if not (cinfo == {} and cart == {}) and percent:
+                    self.bgprg.update(int(percent), "Caching", name)
+            info.update(cinfo)
+            art.update(cart)
+        return info, art
+
+    def cacheresolve(self, arg, info, art):
+        hay = self.hay(_resolvehay)
+        key = json.dumps(arg)
+        hay.throw(key + "_info", info)
+        hay.throw(key + "_art", art)
+
+    def getscrapers(self, id, addon=None, path=None, package=None, module=None,
+                    instance=None, mtd=None, args=[], page=None):
+        for plg in extension.getplugins(id, addon, path, package, module, instance):
+            ret = None
+            try:
+                chan = plg(self, page, plg._tinyxbmc["addon"])
+                self.chan = chan
+                if mtd:
+                    m = getattr(chan, mtd)
+                    ret = m(*args)
+            except Exception:
+                print(traceback.format_exc())
+                continue
+
+            # auto config art for icon fallback
+            if not hasattr(chan, "art") or chan.art == scraperextension.art:
+                icon = tinyaddon.get_addon(plg._tinyxbmc["addon"]).getAddonInfo("icon")
+                chan.art = {"thumb": icon, "poster": icon, "icon": icon}
+
+            makenameart(chan)
+            yield ret
+
+    def index(self, *args, **kwargs):
+        d = self.item("Search", method="search")
+        d.dir()
+        for _ in self.getscrapers([_extmovie, _extshow]):
+            d = self.item(self.chan.title, self.chan.info, self.chan.art)
+            if isinstance(self.chan, movieextension):
+                d.method = "getmovies"
+                args = []
+            elif isinstance(self.chan, showextension):
+                d.method = "getshows"
+                args = [None]
+            else:
+                continue
+            settings = self.item("Extension Settings", method="_context")
+            d.context(settings, False, "settings", self.chan._tinyxbmc["addon"])
+            d.dir(None, *args, **self.chan._tinyxbmc)
+        return tinyconst.CT_ALBUMS
+
+    def search(self, typ=None, cache=False, **kwargs):
+        funcs = {1: "searchmovies", 2: "searchshows", 3: "searchepisodes"}
+        if not typ:
+            self.item("Search Movies", method="search").dir(1, cache, id=_extmovie, **kwargs)
+            self.item("Search Shows", method="search").dir(2, cache, id=_extshow, **kwargs)
+            self.item("Search Episodes", method="search").dir(3, cache, id=_extshow, **kwargs)
+            return
+        elif typ in funcs:
+            conf, txt = gui.keyboard()
+            if conf:
+                self.item(method=funcs[typ]).redirect(txt, cache, **kwargs)
+                return
+        self.item(method="search").redirect()
+        return tinyconst.CT_FILES
+
+    def searchmovies(self, keyw, cache=False, **kwargs):
+        for _ in self.getscrapers(mtd="searchmovies", args=[keyw], **kwargs):
+            numitems = len(self.chan.items)
+            if numitems:
+                gui.notify(self.chan.title, "Found %d" % numitems, False)
+            for i, [name, arg, info, art] in enumerate(self.chan.items):
+                percent = (i + 1) * 100 / numitems
+                info, art = self._cachemeta(arg, info, art, "movie", cache, percent)
+                if info == {}:
+                    info = {"title": name}
+                self.cacheresolve(arg, info, art)
+                lname = "[%s] %s" % (self.chan.title, name)
+                li = self.item(lname, info, art, method="geturls")
+                select = self.item("Select Source", info, art, method="selecturl")
+                li.context(select, True, arg, **self.chan._tinyxbmc)
+                if self._isimp(movieextension, "cachemovies") and not cache:
+                    context = self.item("Query Meta Information", method="_context")
+                    args = [arg, info, art, "movie"]
+                    li.context(context, False, "meta", *args, **self.chan._tinyxbmc)
+                li.resolve(arg, False, **self.chan._tinyxbmc)
+        return tinyconst.CT_MOVIES
+
+    def searchshows(self, keyw, cache=False, **kwargs):
+        for _ in self.getscrapers(mtd="searchshows", args=[keyw], **kwargs):
+            numitems = len(self.chan.items)
+            if numitems:
+                gui.notify(self.chan.title, "Found %d" % numitems, False)
+            for i, [name, arg, info, art] in enumerate(self.chan.items):
+                percent = (i + 1) * 100 / numitems
+                info, art = self._cachemeta(arg, info, art, "show", cache, percent)
+                if info == {}:
+                    info = {"tvshowtitle": name}
+                lname = "[%s] %s" % (self.chan.title, name)
+                canseason = self._isimp(showextension, "getseasons")
+                if canseason:
+                    li = self.item(lname, info, art, method="getseasons")
+                else:
+                    li = self.item(lname, info, art, method="getepisodes")
+                if self._isimp(showextension, "cacheshows") and not cache:
+                    context = self.item("Query Meta Information", method="_context")
+                    args = [arg, info, art, "show"]
+                    li.context(context, False, "meta", *args, **self.chan._tinyxbmc)
+                if canseason:
+                    li.dir(None, arg, **self.chan._tinyxbmc)
+                else:
+                    li.dir(None, arg, None, **self.chan._tinyxbmc)
+        return tinyconst.CT_TVSHOWS
+
+    def searchepisodes(self, keyw, cache=False, **kwargs):
+        for _ in self.getscrapers(mtd="searchepisodes", args=[keyw], **kwargs):
+            numitems = len(self.chan.items)
+            if numitems:
+                gui.notify(self.chan.title, "Found %d" % numitems, False)
+            for i, [name, arg, info, art] in enumerate(self.chan.items):
+                percent = (i + 1) * 100 / numitems
+                info, art = self._cachemeta(arg, info, art, "episode", cache, percent)
+                self.cacheresolve(arg, info, art)
+                lname = "[%s] %s" % (self.chan.title, name)
+                li = self.item(lname, info, art, method="geturls")
+                select = self.item("Select Source", info, art, method="selecturl")
+                if self._isimp(showextension, "cacheepisodes") and not cache:
+                    context = self.item("Query Meta Information", method="_context")
+                    args = [arg, info, art, "episode"]
+                    li.context(context, False, "meta", *args, **self.chan._tinyxbmc)
+                li.context(select, True, arg, **self.chan._tinyxbmc)
+                li.resolve(arg, False, **self.chan._tinyxbmc)
+        return tinyconst.CT_EPISODES
+
+    @channelmethod
+    def getcategories(self):
+        for name, cat, info, art, in self.chan.items:
+            li = self.item(name, info, art)
+            if self._isimp(movieextension, "getmovies"):
+                li.method = "getmovies"
+                li.dir(None, cat, **self.chan._tinyxbmc)
+            elif self._isimp(showextension, "getshows") or \
+                    self._isimp(showextension, "getepisodes"):
+                li.method = "getshows"
+                li.dir(None, cat, **self.chan._tinyxbmc)
+        return tinyconst.CT_ALBUMS
+
+    @channelmethod
+    def getmovies(self, cat=None):
+        if not self.chan.page and not cat:
+            if self._isimp(movieextension, "searchmovies"):
+                li = self.item("Search", method="search")
+                li.dir(1, None, **self.chan._tinyxbmc)
+            if self._isimp(movieextension, "getcategories"):
+                li = self.item("Categories", method="getcategories")
+                li.dir(None, **self.chan._tinyxbmc)
+        numitems = len(self.chan.items)
+        for i, [name, movie, info, art] in enumerate(self.chan.items):
+            percent = (i + 1) * 100 / numitems
+            info, art = self._cachemeta(movie, info, art, "movie", True, percent)
+            self.cacheresolve(movie, info, art)
+            li = self.item(name, info, art, method="geturls")
+            select = self.item("Select Source", info, art, method="selecturl")
+            li.context(select, True, movie, **self.chan._tinyxbmc)
+            li.resolve(movie, False, **self.chan._tinyxbmc)
+        return tinyconst.CT_MOVIES
+
+    @channelmethod
+    def getshows(self, cat=None):
+        if not self.chan.page and not cat:
+            if self._isimp(showextension, "searchshows"):
+                li = self.item("Search Shows", method="search")
+                li.dir(2, None, **self.chan._tinyxbmc)
+            if self._isimp(showextension, "searchepisodes"):
+                li = self.item("Search Episodes", method="search")
+                li.dir(3, None, **self.chan._tinyxbmc)
+            if self._isimp(showextension, "getcategories"):
+                li = self.item("Categories", method="getcategories")
+                li.dir(None, **self.chan._tinyxbmc)
+            if not len(self.chan.items):
+                return self.getepisodes(None, None, None, **self.chan._tinyxbmc)
+        canseason = self._isimp(showextension, "getseasons")
+        numitems = len(self.chan.items)
+        for i, [name, show, info, art] in enumerate(self.chan.items):
+            percent = (i + 1) * 100 / numitems
+            info, art = self._cachemeta(show, info, art, "show", True, percent)
+            if canseason:
+                li = self.item(name, info, art, method="getseasons")
+                li.dir(None, show, **self.chan._tinyxbmc)
+            else:
+                li = self.item(name, info, art, method="getepisodes")
+                li.dir(None, show, None, **self.chan._tinyxbmc)
+        return tinyconst.CT_TVSHOWS
+
+    @channelmethod
+    def getseasons(self, show):
+        for name, sea, info, art in self.chan.items:
+            li = self.item(name, info, art, method="getepisodes")
+            li.dir(None, show, sea, **self.chan._tinyxbmc)
+        return tinyconst.CT_ALBUMS
+
+    @channelmethod
+    def getepisodes(self, show, sea):
+        numitems = len(self.chan.items)
+        for i, [name, url, info, art] in enumerate(self.chan.items):
+            percent = (i + 1) * 100 / numitems
+            info, art = self._cachemeta(url, info, art, "episode", True, percent)
+            li = self.item(name, info, art, method="geturls")
+            select = self.item("Select Source", info, art, method="selecturl")
+            li.context(select, True, url, **self.chan._tinyxbmc)
+            li.resolve(url, False, **self.chan._tinyxbmc)
+            self.cacheresolve(url, info, art)
+        return tinyconst.CT_EPISODES
+
+    def selecturl(self, url, **kwargs):
+        key = json.dumps(url)
+        info = self.hay(_resolvehay).find(key + "_info").data
+        art = self.hay(_resolvehay).find(key + "_art").data
+        try:
+            links = six.next(self.getscrapers(mtd="geturls", args=[url], **kwargs))
+        except Exception:
+            print(traceback.format_exc())
+            return
+        for link in tools.safeiter(links):
+            if not isinstance(link, string_types):
+                continue
+            item = self.item(link, info, art, method="geturls")
+            self.cacheresolve(link, info, art)
+            item.resolve(link, True, **kwargs)
+
+    def logplayer(self, msg, percent=0):
+        self.player.dlg.update(percent, msg)
+
+    def geturls(self, url, direct, **kwargs):
+        key = json.dumps(url)
+        info = self.hay(_resolvehay).find(key + "_info").data
+        art = self.hay(_resolvehay).find(key + "_art").data
+        playerins = {}
+
+        def getplayer(priority):
+            target, hasinit, pcls = playerins[priority]
+            if hasinit:
+                return target, hasinit
+            else:
+                # self.logplayer("VODS is initializing %s" % target)
+                try:
+                    ins = pcls(self)
+                    playerins[target] = (target, ins, pcls)
+                    makenameart(ins)
+                    return target, ins
+                except Exception:
+                    print(traceback.format_exc())
+                    return target, None
+
+        def prepareplayers(priority, entrypoint):
+            for player in extension.getplugins(entrypoint):
+                priority += 1
+                target = ":".join([str(x) for x in player._tinyxbmc.values()])
+                playerins[priority] = (target, False, player)
+            return priority
+
+        if not direct:
+            try:
+                links = six.next(self.getscrapers(mtd="geturls", args=[url], **kwargs))
+            except Exception:
+                print(traceback.format_exc())
+        else:
+            try:
+                six.next(self.getscrapers(**kwargs))
+            except Exception:
+                print(traceback.format_exc())
+            links = iter([url])
+        priority = 0
+        if self.chan.useaddonplayers:
+            priority = prepareplayers(priority, _extaddonplayer)
+        if self.chan.usedirect:
+            priority += 1
+            playerins[priority] = ("direct", linkplayerextension(self), None)
+        if self.chan.uselinkplayers:
+            priority = prepareplayers(priority, _extlinkplayer)
+        aplayers = ", ".join([playerins[x][0].replace("None", "") for x in sorted(playerins,
+                                                                                  reverse=True)])
+        self.logplayer("VODS found players (%s): %s" % (len(playerins), aplayers))
+        for kodilink in tools.safeiter(links):
+            if self.player.dlg.iscanceled():
+                    raise StopIteration
+            link, headers = net.fromkodiurl(kodilink)
+            if six.PY2:
+                alink = link.encode("ascii", "replace")
+            else:
+                alink = link
+            if not isinstance(link, six.string_types):
+                self.logplayer("VODS received broken link, skipping...: %s" % alink)
+                continue
+            self.logplayer("VODS is scraping link: %s" % alink)
+            for priority in sorted(playerins, reverse=True):
+                if self.player.dlg.iscanceled():
+                    raise StopIteration
+                target, pcls = getplayer(priority)
+                if six.PY2:
+                    atarget = target.encode("ascii", "replace").replace("None", "")
+                else:
+                    atarget = target
+                self.logplayer("VODS is trying player: %s %s" % (alink, atarget))
+                if not pcls:
+                    self.logplayer("VODS received broken player, skipping...: %s %s" % (alink,
+                                                                                        atarget))
+                    continue
+                found = False
+                isaddon = False
+                for url in tools.safeiter(pcls.geturls(link, headers)):
+                    if self.player.dlg.iscanceled():
+                        raise StopIteration
+                    if not url:
+                        continue
+                    if six.PY2:
+                        aurl = url.encode("ascii", "replace")
+                    else:
+                        aurl = url
+                    found = True
+                    if url.startswith("plugin://"):
+                        try:
+                            url = pcls.builtin % url
+                        except Exception:
+                            print(traceback.format_exc())
+                            continue
+                        isaddon = True
+                    yield url, info, art
+                if found and not isaddon:
+                    while True:
+                        if not self._isplaying == 1 or self.player.dlg.iscanceled():
+                            break
+                    if self._isplaying == 2:
+                        self.logplayer("VODS started playback : %s" % aurl, 100)
+                        break